--- conflicted
+++ resolved
@@ -8,13 +8,8 @@
     "test": "jest"
   },
   "dependencies": {
-<<<<<<< HEAD
-    "@hapi/hoek": "^9.2.0",
     "joi": "^17.4.1",
-=======
     "@hapi/hoek": "^9.2.1",
-    "joi": "^17.4.0",
->>>>>>> 2b1ddd60
     "lodash.mergewith": "^4.6.2"
   },
   "devDependencies": {
